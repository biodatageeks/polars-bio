<<<<<<< HEAD
use arrow::array::{ArrayBuilder, ListBuilder, StructBuilder, UInt64Builder};
use arrow_array::{ArrayRef, ListArray, StructArray, UInt32Array, StringArray};
use arrow_schema::{DataType, Field};
use datafusion::arrow::ffi_stream::ArrowArrayStreamReader;
use datafusion::arrow::pyarrow::PyArrowType;
use datafusion::logical_expr::test::function_stub::count;
use datafusion::logical_expr::{create_udaf, Volatility};
use datafusion::physical_plan::Accumulator;
use datafusion::error::{DataFusionError, Result};
=======
use std::collections::HashMap;
use std::sync::Arc;

use arrow::datatypes::UInt32Type;
use arrow_array::{ArrayRef, ListArray, StringArray, StructArray, UInt32Array};
use arrow_schema::{DataType, Field};
use datafusion::arrow::ffi_stream::ArrowArrayStreamReader;
use datafusion::arrow::pyarrow::PyArrowType;
use datafusion::dataframe::DataFrame;
use datafusion::error::Result;
use datafusion::physical_plan::Accumulator;
>>>>>>> 3d1ee9c1
use datafusion::scalar::ScalarValue;
use datafusion_python::dataframe::PyDataFrame;
use exon::ExonSession;
use pyo3::prelude::*;
use tokio::runtime::Runtime;

use crate::context::PyBioSessionContext;
use crate::register_frame;

const LEFT_TABLE: &str = "s1";
<<<<<<< HEAD
// const A: usize = 0;
// const C: usize = 1;
// const G: usize = 2;
// const T: usize = 3;
// const N: usize = 4;

// fn get_list_array(v: Vec<Option<u32>>) -> Arc<ListArray> {
//     Arc::new(ListArray::from_iter_primitive::<UInt32Type, _, _>(vec![Some(v.clone())]))
// }

// fn get_struct_array(m: HashMap<&str, Vec<Option<u32>>>) -> Arc<StructArray> {
//     Arc::new(StructArray::from(m.into_iter().map(|(k, v)| {
//         (
//             Arc::new(Field::new(k, DataType::List(Arc::new(Field::new("item", DataType::UInt32, false))), false)),
//             get_list_array(v.clone()) as ArrayRef
//         )
//     }).collect::<Vec<(Arc<Field>, ArrayRef)>>()))
// }

#[derive(Debug)]
struct BaseSequenceContent {
    a_counts: Vec<u64>,
    c_counts: Vec<u64>,
    t_counts: Vec<u64>,
    g_counts: Vec<u64>,
    n_counts: Vec<u64>,
    max_position_seen: usize
=======
const A: usize = 0;
const C: usize = 1;
const G: usize = 2;
const T: usize = 3;
const N: usize = 4;

fn get_list_array(v: Vec<Option<u32>>) -> Arc<ListArray> {
    Arc::new(ListArray::from_iter_primitive::<UInt32Type, _, _>(vec![
        Some(v.clone()),
    ]))
}

fn get_struct_array(m: HashMap<&str, Vec<Option<u32>>>) -> Arc<StructArray> {
    Arc::new(StructArray::from(
        m.into_iter()
            .map(|(k, v)| {
                (
                    Arc::new(Field::new(
                        k,
                        DataType::List(Arc::new(Field::new("item", DataType::UInt32, false))),
                        false,
                    )),
                    get_list_array(v.clone()) as ArrayRef,
                )
            })
            .collect::<Vec<(Arc<Field>, ArrayRef)>>(),
    ))
}

#[derive(Debug)]
struct BaseSequenceContent {
    base_count: HashMap<u64, [u64; 5]>,
>>>>>>> 3d1ee9c1
}

impl BaseSequenceContent {
    pub fn new() -> Self {
<<<<<<< HEAD
        BaseSequenceContent {
            a_counts: Vec::new(),
            c_counts: Vec::new(),
            t_counts: Vec::new(),
            g_counts: Vec::new(),
            n_counts: Vec::new(),
            max_position_seen: 0
        }
    }
    
    fn ensure_capacity(&mut self, desired_len: usize) {
        if desired_len > self.max_position_seen {
            self.a_counts.resize(desired_len, 0);
            self.c_counts.resize(desired_len, 0);
            self.g_counts.resize(desired_len, 0);
            self.t_counts.resize(desired_len, 0);
            self.max_position_seen = desired_len;
=======
        Self {
            base_count: HashMap::new(),
>>>>>>> 3d1ee9c1
        }
    }

    fn update_state(&mut self, s: &String) -> () {
        for (pos, base) in s.chars().enumerate() {
            let pos_count = self
                .base_count
                .entry(pos as u64)
                .or_insert_with(|| [0_u64; 5]);
            let i = match base {
                'A' | 'a' => 0,
                'C' | 'c' => 1,
                'G' | 'g' => 2,
                'T' | 't' => 3,
                'N' | 'n' => 4,
                _ => panic!("Invalid base"),
            };
            pos_count[i] += 1;
        }
    }
}

<<<<<<< HEAD
impl Accumulator for BaseSequenceContent {
    fn state(&mut self) -> Result<Vec<ScalarValue>> {
        Ok(vec![
            ScalarValue::from(self.a_counts.clone()),
            ScalarValue::from(self.c_counts.clone()),
            ScalarValue::from(self.g_counts.clone()),
            ScalarValue::from(self.t_counts.clone()),
            ScalarValue::from(self.n_counts.clone()),
            ScalarValue::from(self.max_position_seen as u32),
        ])
    }

    fn evaluate(&mut self) -> Result<ScalarValue> {
        let struct_fields = vec![
            Arc::new(Field::new("A_count", DataType::UInt64, false)),
            Arc::new(Field::new("C_count", DataType::UInt64, false)),
            Arc::new(Field::new("G_count", DataType::UInt64, false)),
            Arc::new(Field::new("T_count", DataType::UInt64, false)),
            Arc::new(Field::new("N_count", DataType::UInt64, false)),
        ];
        let struct_builders: Vec<Arc<dyn ArrayBuilder>> = vec![
            Arc::new(UInt64Builder::new()),
            Arc::new(UInt64Builder::new()),
            Arc::new(UInt64Builder::new()),
            Arc::new(UInt64Builder::new()),
            Arc::new(UInt64Builder::new()),
        ];
        let mut struct_builder = StructBuilder::new(struct_fields, struct_builders);
        let mut list_builder = ListBuilder::new(struct_builder);

        for i in 0..self.max_position_seen {
            let a_count = self.a_counts.get(i).copied().unwrap_or(0);
            let c_count = self.c_counts.get(i).copied().unwrap_or(0);
            let g_count = self.g_counts.get(i).copied().unwrap_or(0);
            let t_count = self.t_counts.get(i).copied().unwrap_or(0);
            let n_count = self.n_counts.get(i).copied().unwrap_or(0);

            let struct_builder_ref = list_builder.values().as_any().downcast_mut::<StructBuilder>().unwrap();
            struct_builder_ref.field_builder::<UInt64Builder>(0).unwrap().append_value(a_count);
            struct_builder_ref.field_builder::<UInt64Builder>(1).unwrap().append_value(c_count);
            struct_builder_ref.field_builder::<UInt64Builder>(2).unwrap().append_value(g_count);
            struct_builder_ref.field_builder::<UInt64Builder>(3).unwrap().append_value(t_count);
            struct_builder_ref.field_builder::<UInt64Builder>(4).unwrap().append_value(n_count);
            struct_builder_ref.append(true);
            list_builder.append(true);
        }
        
        Ok(ScalarValue::List(Arc::new(list_builder.build())))
    }
    
    fn update_batch(&mut self, values: &[ArrayRef]) -> Result<()> {
        if values.is_empty() { return Ok(()); }

        let sequences = values[0].as_any().downcast_ref::<StringArray>().ok_or_else(|| {
            DataFusionError::Internal("Argument must be string array".to_string())
        })?;

        for i in 0..sequences.len() {
            if let Some(seq) = sequences.value(i).as_ref() {
                let current_seq_len = seq.len();
                self.ensure_capacity(current_seq_len);

                for (pos, base_char) in seq.chars().enumerate() {
                    if pos < self.max_position_seen {
                        match base_char.to_ascii_uppercase() {
                            'A' => self.a_counts[pos] += 1,
                            'C' => self.c_counts[pos] += 1,
                            'G' => self.g_counts[pos] += 1,
                            'T' => self.t_counts[pos] += 1,
                            'N' => self.n_counts[pos] += 1,
                            _ => {}
                        }
                    }
                }
            }
        }

        Ok(())
    }

    fn merge_batch(&mut self, states: &[ArrayRef]) -> Result<()> {
        if states.is_empty() { return Ok(()); }

        let a_counts_array = states[0].as_any().downcast_ref::<ListArray>().ok_or_else(|_| {
            DataFusionError::Internal("First column must be list array of A counts".to_string())
        })?;
        let c_counts_array = states[1].as_any().downcast_ref::<ListArray>().ok_or_else(|_| {
            DataFusionError::Internal("Second column must be list array of C counts".to_string())
        })?;
        let g_counts_array = states[2].as_any().downcast_ref::<ListArray>().ok_or_else(|_| {
            DataFusionError::Internal("Third column must be list array of G counts".to_string())
        })?;
        let t_counts_array = states[3].as_any().downcast_ref::<ListArray>().ok_or_else(|_| {
            DataFusionError::Internal("Fourth column must be list array of T counts".to_string())
        })?;
        let n_counts_array = states[4].as_any().downcast_ref::<ListArray>().ok_or_else(|_| {
            DataFusionError::Internal("Fifth column must be list array of N counts".to_string())
        })?;
        let max_pos_array = states[5].as_any().downcast_ref::<UInt32Array>().ok_or_else(|_| {
            DataFusionError::Internal("Sixth column must be u32 array of max positions".to_string())
        })?;

        for i in 0..a_counts_array.len() {
            let other_a_counts = a_counts_array.value(i).as_any().downcast_ref::<UInt64Array>().unwrap();
            let other_c_counts = c_counts_array.value(i).as_any().downcast_ref::<UInt64Array>().unwrap();
            let other_g_counts = g_counts_array.value(i).as_any().downcast_ref::<UInt64Array>().unwrap();
            let other_t_counts = t_counts_array.value(i).as_any().downcast_ref::<UInt64Array>().unwrap();
            let other_max_pos = max_pos_array.value(i) as usize;

            // Upewniamy się, że nasz akumulator ma wystarczającą pojemność do połączenia stanów.
            self.ensure_capacity(other_max_pos);

            // Sumujemy zliczenia z innych akumulatorów do bieżącego stanu.
            for pos in 0..other_max_pos {
                self.a_counts[pos] += other_a_counts.value(pos);
                self.c_counts[pos] += other_c_counts.value(pos);
                self.g_counts[pos] += other_g_counts.value(pos);
                self.t_counts[pos] += other_t_counts.value(pos);
            }
        }

        Ok(())
    }

    fn size(&self) -> usize {
        std::mem::size_of_val(self)
            + self.a_counts.capacity() * std::mem::size_of::<u64>()
            + self.c_counts.capacity() * std::mem::size_of::<u64>()
            + self.g_counts.capacity() * std::mem::size_of::<u64>()
            + self.t_counts.capacity() * std::mem::size_of::<u64>()
    }
}

fn register_base_sequence_content(ctx: &ExonSession) {
    let udaf = create_udaf(
        "base_sequence_content",
        vec![DataType::Utf8],
        Arc::new(DataType::List(Arc::new(Field::new(
            "position_content",
            DataType::Struct(vec![
                Field::new("A", DataType::UInt64, false),
                Field::new("C", DataType::UInt64, false),
                Field::new("G", DataType::UInt64, false),
                Field::new("T", DataType::UInt64, false),
                Field::new("N", DataType::UInt64, false)
            ]),
            false
        )))),
        Volatility::Immutable,
        Arc::new(|_| Ok(Box::new(BaseSequenceContent::new()))),
        Arc::new(vec![
            DataType::List(Arc::new(Field::new("A_counts", DataType::UInt64, false))),
            DataType::List(Arc::new(Field::new("C_counts", DataType::UInt64, false))),
            DataType::List(Arc::new(Field::new("G_counts", DataType::UInt64, false))),
            DataType::List(Arc::new(Field::new("T_counts", DataType::UInt64, false))),
            DataType::List(Arc::new(Field::new("N_counts", DataType::UInt64, false))),
            DataType::UInt32,
        ])
    );
    ctx.session.register_udaf(udaf);
}

pub(crate) async fn do_base_sequence_content(
    ctx: &ExonSession,
    table_name: String
)-> DataFrame {
    register_base_sequence_content(ctx);

    let query = format!(
        r#"
        SELECT * FROM {}
        "#,
        table_name
    );

    ctx.sql(&query).await.unwrap()
=======
// impl Accumulator for BaseSequenceContent {
//     fn state(&mut self) -> Result<Vec<ScalarValue>> {
//         let mut structs = Vec::new();
//         let struct_datatype = DataType::Struct(vec![
//             Field::new("key", DataType::UInt64, false),
//             Field::new(
//                 "values",
//                 DataType::List(Arc::new(Field::new("item", DataType::UInt32, false))),
//             ),
//         ]);
//         for (i, array) in &self.base_count {
//             let values: Vec<ScalarValue> = array.iter().map(|&v| ScalarValue::from(v)).collect();
//             serialized_state.push(ScalarValue::List(ScalarValue::new_list(
//                 &values,
//                 &DataType::UInt64,
//                 false,
//             )));
//         }
//         Ok(serialized_state)
//     }

//     fn update_batch(&mut self, values: &[ArrayRef]) -> Result<()> {
//         let array = &values[0];
//         (0..array.len()).try_for_each(|i| {
//             let v = ScalarValue::try_from_array(array, i)?;
//             if let ScalarValue::Utf8(Some(value)) = v {
//                 self.update_state(&value);
//             }
//             Ok(())
//         })
//     }

//     fn merge_batch(&mut self, states: &[ArrayRef]) -> Result<()> {
//         todo!()
//     }

//     fn evaluate(&mut self) -> Result<ScalarValue> {
//         todo!()
//     }

//     fn size(&self) -> usize {
//         todo!()
//     }

//    fn evaluate(&mut self) -> Result<ScalarValue> {
//        let mut map: HashMap<&str, Vec<Option<u32>>> = HashMap::new();
//        map.insert("A_count", self.base_count[0].clone());
//        map.insert("C_count", self.base_count[1].clone());
//        map.insert("T_count", self.base_count[2].clone());
//        map.insert("G_count", self.base_count[3].clone());
//        map.insert("N_count", self.base_count[4].clone());
//        Ok(ScalarValue::Struct(get_struct_array(map)))
//    }
// }

pub(crate) async fn do_base_sequence_content(ctx: &ExonSession, table_name: String) -> DataFrame {
    ctx.sql("WITH my_map AS (SELECT MAP { 'key1': 'value1', 'key2': 'value2' } AS map) SELECT map_extract(map, 'key1') AS key1, map_extract(map, 'key2') AS key2 FROM my_map;").await.unwrap()
>>>>>>> 3d1ee9c1
}

pub(crate) async fn do_test_base_sequence_content(
    ctx: &ExonSession,
    table_name: String,
) -> DataFrame {
    let query = "
        WITH base_sequence_map AS (
            SELECT MAP {
                'A_count': [1, 2, 3],
                'C_count': [4, 5, 6],
                'T_count': [2, 3, 4],
                'G_count': [1, 5, 4],
                'N_count': [3, 1, 2]
            } AS map
        )
        SELECT
            array_any_value(map_extract(map, 'A_count')) AS A_count,
            array_any_value(map_extract(map, 'C_count')) AS C_count,
            array_any_value(map_extract(map, 'T_count')) AS T_count,
            array_any_value(map_extract(map, 'G_count')) AS G_count,
            array_any_value(map_extract(map, 'N_count')) AS N_count
        FROM base_sequence_map;
    ";
    let df: DataFrame = ctx.sql(&query).await.unwrap();
    df.unnest_columns(&["a_count", "c_count", "t_count", "g_count", "n_count"])
        .unwrap()
}<|MERGE_RESOLUTION|>--- conflicted
+++ resolved
@@ -1,4 +1,3 @@
-<<<<<<< HEAD
 use arrow::array::{ArrayBuilder, ListBuilder, StructBuilder, UInt64Builder};
 use arrow_array::{ArrayRef, ListArray, StructArray, UInt32Array, StringArray};
 use arrow_schema::{DataType, Field};
@@ -8,19 +7,14 @@
 use datafusion::logical_expr::{create_udaf, Volatility};
 use datafusion::physical_plan::Accumulator;
 use datafusion::error::{DataFusionError, Result};
-=======
-use std::collections::HashMap;
-use std::sync::Arc;
-
-use arrow::datatypes::UInt32Type;
-use arrow_array::{ArrayRef, ListArray, StringArray, StructArray, UInt32Array};
-use arrow_schema::{DataType, Field};
-use datafusion::arrow::ffi_stream::ArrowArrayStreamReader;
-use datafusion::arrow::pyarrow::PyArrowType;
+use datafusion::scalar::ScalarValue;
+use exon::ExonSession;
+use polars::prelude::DataType;
+use tokio::runtime::Runtime;
+use pyo3::prelude::*;
 use datafusion::dataframe::DataFrame;
 use datafusion::error::Result;
 use datafusion::physical_plan::Accumulator;
->>>>>>> 3d1ee9c1
 use datafusion::scalar::ScalarValue;
 use datafusion_python::dataframe::PyDataFrame;
 use exon::ExonSession;
@@ -31,7 +25,6 @@
 use crate::register_frame;
 
 const LEFT_TABLE: &str = "s1";
-<<<<<<< HEAD
 // const A: usize = 0;
 // const C: usize = 1;
 // const G: usize = 2;
@@ -59,45 +52,10 @@
     g_counts: Vec<u64>,
     n_counts: Vec<u64>,
     max_position_seen: usize
-=======
-const A: usize = 0;
-const C: usize = 1;
-const G: usize = 2;
-const T: usize = 3;
-const N: usize = 4;
-
-fn get_list_array(v: Vec<Option<u32>>) -> Arc<ListArray> {
-    Arc::new(ListArray::from_iter_primitive::<UInt32Type, _, _>(vec![
-        Some(v.clone()),
-    ]))
-}
-
-fn get_struct_array(m: HashMap<&str, Vec<Option<u32>>>) -> Arc<StructArray> {
-    Arc::new(StructArray::from(
-        m.into_iter()
-            .map(|(k, v)| {
-                (
-                    Arc::new(Field::new(
-                        k,
-                        DataType::List(Arc::new(Field::new("item", DataType::UInt32, false))),
-                        false,
-                    )),
-                    get_list_array(v.clone()) as ArrayRef,
-                )
-            })
-            .collect::<Vec<(Arc<Field>, ArrayRef)>>(),
-    ))
-}
-
-#[derive(Debug)]
-struct BaseSequenceContent {
-    base_count: HashMap<u64, [u64; 5]>,
->>>>>>> 3d1ee9c1
 }
 
 impl BaseSequenceContent {
     pub fn new() -> Self {
-<<<<<<< HEAD
         BaseSequenceContent {
             a_counts: Vec::new(),
             c_counts: Vec::new(),
@@ -115,10 +73,6 @@
             self.g_counts.resize(desired_len, 0);
             self.t_counts.resize(desired_len, 0);
             self.max_position_seen = desired_len;
-=======
-        Self {
-            base_count: HashMap::new(),
->>>>>>> 3d1ee9c1
         }
     }
 
@@ -141,7 +95,6 @@
     }
 }
 
-<<<<<<< HEAD
 impl Accumulator for BaseSequenceContent {
     fn state(&mut self) -> Result<Vec<ScalarValue>> {
         Ok(vec![
@@ -318,65 +271,6 @@
     );
 
     ctx.sql(&query).await.unwrap()
-=======
-// impl Accumulator for BaseSequenceContent {
-//     fn state(&mut self) -> Result<Vec<ScalarValue>> {
-//         let mut structs = Vec::new();
-//         let struct_datatype = DataType::Struct(vec![
-//             Field::new("key", DataType::UInt64, false),
-//             Field::new(
-//                 "values",
-//                 DataType::List(Arc::new(Field::new("item", DataType::UInt32, false))),
-//             ),
-//         ]);
-//         for (i, array) in &self.base_count {
-//             let values: Vec<ScalarValue> = array.iter().map(|&v| ScalarValue::from(v)).collect();
-//             serialized_state.push(ScalarValue::List(ScalarValue::new_list(
-//                 &values,
-//                 &DataType::UInt64,
-//                 false,
-//             )));
-//         }
-//         Ok(serialized_state)
-//     }
-
-//     fn update_batch(&mut self, values: &[ArrayRef]) -> Result<()> {
-//         let array = &values[0];
-//         (0..array.len()).try_for_each(|i| {
-//             let v = ScalarValue::try_from_array(array, i)?;
-//             if let ScalarValue::Utf8(Some(value)) = v {
-//                 self.update_state(&value);
-//             }
-//             Ok(())
-//         })
-//     }
-
-//     fn merge_batch(&mut self, states: &[ArrayRef]) -> Result<()> {
-//         todo!()
-//     }
-
-//     fn evaluate(&mut self) -> Result<ScalarValue> {
-//         todo!()
-//     }
-
-//     fn size(&self) -> usize {
-//         todo!()
-//     }
-
-//    fn evaluate(&mut self) -> Result<ScalarValue> {
-//        let mut map: HashMap<&str, Vec<Option<u32>>> = HashMap::new();
-//        map.insert("A_count", self.base_count[0].clone());
-//        map.insert("C_count", self.base_count[1].clone());
-//        map.insert("T_count", self.base_count[2].clone());
-//        map.insert("G_count", self.base_count[3].clone());
-//        map.insert("N_count", self.base_count[4].clone());
-//        Ok(ScalarValue::Struct(get_struct_array(map)))
-//    }
-// }
-
-pub(crate) async fn do_base_sequence_content(ctx: &ExonSession, table_name: String) -> DataFrame {
-    ctx.sql("WITH my_map AS (SELECT MAP { 'key1': 'value1', 'key2': 'value2' } AS map) SELECT map_extract(map, 'key1') AS key1, map_extract(map, 'key2') AS key2 FROM my_map;").await.unwrap()
->>>>>>> 3d1ee9c1
 }
 
 pub(crate) async fn do_test_base_sequence_content(
