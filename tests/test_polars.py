from _expected import (
    PL_DF1,
    PL_DF2,
    PL_DF_NEAREST,
<<<<<<< HEAD
    PL_DF_COVERAGE,
    PL_DF_MERGE,
=======
    PL_DF_COUNT_OVERLAPS,
>>>>>>> 0bd18497
    PL_DF_OVERLAP,
    PL_DF_CLUSTER,
    PL_NEAREST_DF1,
    PL_NEAREST_DF2,
<<<<<<< HEAD
    PL_COVERAGE_DF1,
    PL_COVERAGE_DF2,
    PL_MERGE_DF,
    PL_CLUSTER_DF,
=======
    PL_COUNT_OVERLAPS_DF1,
    PL_COUNT_OVERLAPS_DF2,
>>>>>>> 0bd18497
)

import polars_bio as pb
from polars_bio.polars_bio import FilterOp


class TestOverlapPolars:
    result_frame = pb.overlap(
        PL_DF1,
        PL_DF2,
        output_type="polars.DataFrame",
        overlap_filter=FilterOp.Weak,
        cols1=("contig", "pos_start", "pos_end"),
        cols2=("contig", "pos_start", "pos_end"),
    )
    result_lazy = pb.overlap(
        PL_DF1,
        PL_DF2,
        output_type="polars.LazyFrame",
        overlap_filter=FilterOp.Weak,
        cols1=("contig", "pos_start", "pos_end"),
        cols2=("contig", "pos_start", "pos_end"),
    ).collect()
    expected = PL_DF_OVERLAP

    def test_overlap_count(self):
        assert len(self.result_frame) == len(PL_DF_OVERLAP)
        assert len(self.result_lazy) == len(PL_DF_OVERLAP)

    def test_overlap_schema_rows(self):
        result = self.result_frame.sort(by=self.result_frame.columns)
        assert self.expected.equals(result)

    def test_overlap_schema_rows_lazy(self):
        result = self.result_lazy.sort(by=self.result_lazy.columns)
        assert self.expected.equals(result)


class TestNearestPolars:
    result_frame = pb.nearest(
        PL_NEAREST_DF1,
        PL_NEAREST_DF2,
        output_type="polars.DataFrame",
        cols1=("contig", "pos_start", "pos_end"),
        cols2=("contig", "pos_start", "pos_end"),
    )
    result_lazy = pb.nearest(
        PL_NEAREST_DF1,
        PL_NEAREST_DF2,
        output_type="polars.LazyFrame",
        cols1=("contig", "pos_start", "pos_end"),
        cols2=("contig", "pos_start", "pos_end"),
    ).collect()
    expected = PL_DF_NEAREST

    def test_nearest_count(self):
        assert len(self.result_frame) == len(PL_DF_NEAREST)
        assert len(self.result_lazy) == len(PL_DF_NEAREST)

    def test_nearest_schema_rows(self):
        result = self.result_frame.sort(by=self.result_frame.columns)
        assert self.expected.equals(result)

    def test_nearest_schema_rows_lazy(self):
        result = self.result_lazy.sort(by=self.result_lazy.columns)
        assert self.expected.equals(result)

<<<<<<< HEAD
class TestMergePolars:
    result_frame = pb.merge(
        PL_MERGE_DF,
        output_type="polars.DataFrame",
        cols=("contig", "pos_start", "pos_end"),
    )
    result_lazy = pb.merge(
        PL_MERGE_DF,
        output_type="polars.LazyFrame",
        cols=("contig", "pos_start", "pos_end"),
    ).collect()
    expected = PL_DF_MERGE

    def test_merge_count(self):
        assert len(self.result_frame) == len(PL_DF_MERGE)
        assert len(self.result_lazy) == len(PL_DF_MERGE)

    def test_merge_schema_rows(self):
        result = self.result_frame.sort(by=self.result_frame.columns)
        assert self.expected.equals(result)

    def test_merge_schema_rows_lazy(self):
        result = self.result_lazy.sort(by=self.result_lazy.columns)
        assert self.expected.equals(result)

class TestClusterPolars:
    result_frame = pb.cluster(
        PL_CLUSTER_DF,
        output_type="polars.DataFrame",
        cols=("contig", "pos_start", "pos_end"),
    )
    result_lazy = pb.cluster(
        PL_CLUSTER_DF,
        output_type="polars.LazyFrame",
        cols=("contig", "pos_start", "pos_end"),
    ).collect()
    expected = PL_DF_CLUSTER

    def test_cluster_count(self):
        assert len(self.result_frame) == len(PL_DF_CLUSTER)
        assert len(self.result_lazy) == len(PL_DF_CLUSTER)

    def test_cluster_schema_rows(self):
        result = self.result_frame.sort(by=self.result_frame.columns)
        assert self.expected.equals(result)

    def test_cluster_schema_rows_lazy(self):
        result = self.result_lazy.sort(by=self.result_lazy.columns)
        assert self.expected.equals(result)

class TestCoveragePolars:
    result_frame = pb.coverage(
        PL_COVERAGE_DF1,
        PL_COVERAGE_DF2,
        output_type="polars.DataFrame",
        cols1=("contig", "pos_start", "pos_end"),
        cols2=("contig", "pos_start", "pos_end"),
    )
    result_lazy = pb.coverage(
        PL_COVERAGE_DF1,
        PL_COVERAGE_DF2,
        output_type="polars.LazyFrame",
        cols1=("contig", "pos_start", "pos_end"),
        cols2=("contig", "pos_start", "pos_end"),
    ).collect()
    expected = PL_DF_COVERAGE

    def test_coverage_count(self):
        assert len(self.result_frame) == len(PL_DF_COVERAGE)
        assert len(self.result_lazy) == len(PL_DF_COVERAGE)

    def test_coverage_schema_rows(self):
        result = self.result_frame.sort(by=self.result_frame.columns)
        assert self.expected.equals(result)

    def test_coverage_schema_rows_lazy(self):
=======
class TestCountOverlapsPolars:
    result_frame = pb.count_overlaps(
        PL_COUNT_OVERLAPS_DF1,
        PL_COUNT_OVERLAPS_DF2,
        output_type="polars.DataFrame",
        cols1=("contig", "pos_start", "pos_end"),
        cols2=("contig", "pos_start", "pos_end"),
        overlap_filter=FilterOp.Weak,
    )
    result_lazy = pb.count_overlaps(
        PL_COUNT_OVERLAPS_DF1,
        PL_COUNT_OVERLAPS_DF2,
        output_type="polars.LazyFrame",
        cols1=("contig", "pos_start", "pos_end"),
        cols2=("contig", "pos_start", "pos_end"),
        overlap_filter=FilterOp.Weak,
    ).collect()
    expected = PL_DF_COUNT_OVERLAPS

    def test_count_overlaps_count(self):
        assert len(self.result_frame) == len(PL_DF_COUNT_OVERLAPS)
        assert len(self.result_lazy) == len(PL_DF_COUNT_OVERLAPS)

    def test_count_overlaps_schema_rows(self):
        result = self.result_frame.sort(by=self.result_frame.columns)
        assert self.expected.equals(result)

    def test_count_overlaps_schema_rows_lazy(self):
>>>>>>> 0bd18497
        result = self.result_lazy.sort(by=self.result_lazy.columns)
        assert self.expected.equals(result)<|MERGE_RESOLUTION|>--- conflicted
+++ resolved
@@ -2,25 +2,19 @@
     PL_DF1,
     PL_DF2,
     PL_DF_NEAREST,
-<<<<<<< HEAD
     PL_DF_COVERAGE,
     PL_DF_MERGE,
-=======
     PL_DF_COUNT_OVERLAPS,
->>>>>>> 0bd18497
     PL_DF_OVERLAP,
     PL_DF_CLUSTER,
     PL_NEAREST_DF1,
     PL_NEAREST_DF2,
-<<<<<<< HEAD
     PL_COVERAGE_DF1,
     PL_COVERAGE_DF2,
     PL_MERGE_DF,
     PL_CLUSTER_DF,
-=======
     PL_COUNT_OVERLAPS_DF1,
     PL_COUNT_OVERLAPS_DF2,
->>>>>>> 0bd18497
 )
 
 import polars_bio as pb
@@ -88,7 +82,6 @@
         result = self.result_lazy.sort(by=self.result_lazy.columns)
         assert self.expected.equals(result)
 
-<<<<<<< HEAD
 class TestMergePolars:
     result_frame = pb.merge(
         PL_MERGE_DF,
@@ -165,7 +158,9 @@
         assert self.expected.equals(result)
 
     def test_coverage_schema_rows_lazy(self):
-=======
+        result = self.result_lazy.sort(by=self.result_lazy.columns)
+        assert self.expected.equals(result)
+
 class TestCountOverlapsPolars:
     result_frame = pb.count_overlaps(
         PL_COUNT_OVERLAPS_DF1,
@@ -194,6 +189,5 @@
         assert self.expected.equals(result)
 
     def test_count_overlaps_schema_rows_lazy(self):
->>>>>>> 0bd18497
         result = self.result_lazy.sort(by=self.result_lazy.columns)
         assert self.expected.equals(result)