--- conflicted
+++ resolved
@@ -99,127 +99,142 @@
         print(df_4.columns)
         pd.testing.assert_frame_equal(df_3, df_4, check_dtype=False)
     
-<<<<<<< HEAD
     def test_merge(self):
-=======
+        cols = ("chrom", "start", "end")
+        df_1 = (
+            pb.read_table(self.file, schema="bed9")
+            .select(cols)
+            .collect()
+            .to_pandas()
+            .reset_index(drop=True)
+        )
+        '''
+        df_2 = (
+            pb.read_table(self.file, schema="bed9")
+            .select(cols)
+            .collect()
+            .to_pandas()
+            .reset_index(drop=True)
+        )'''
+        df_3 = (
+            bf.merge(df_1, min_dist=None)
+            .sort_values(by=["chrom", "start", "end"])
+            .reset_index(drop=True)
+        )
+        #
+        df_4 = (
+            pl.DataFrame(df_1)
+            .lazy()
+            .pb.merge()
+            .collect()
+            .to_pandas()
+            .sort_values(by=["chrom", "start", "end"])
+            .reset_index(drop=True)
+        )
+        print(df_3.columns)
+        print(df_4.columns)
+        pd.testing.assert_frame_equal(df_3, df_4, check_dtype=False)
+    def test_cluster(self):
+        cols = ("chrom", "start", "end")
+        df_1 = (
+            pb.read_table(self.file, schema="bed9")
+            .select(cols)
+            .collect()
+            .to_pandas()
+            .reset_index(drop=True)
+        )
+        '''
+        df_2 = (
+            pb.read_table(self.file, schema="bed9")
+            .select(cols)
+            .collect()
+            .to_pandas()
+            .reset_index(drop=True)
+        )'''
+        df_3 = (
+            bf.cluster(df_1, min_dist=None)
+            .sort_values(by=["chrom", "start", "end"])
+            .reset_index(drop=True)
+        )
+        #
+        df_4 = (
+            pl.DataFrame(df_1)
+            .lazy()
+            .pb.cluster()
+            .collect()
+            .to_pandas()
+            .sort_values(by=["chrom", "start", "end"])
+            .reset_index(drop=True)
+        )
+        print(df_3.columns)
+        print(df_4.columns)
+        pd.testing.assert_frame_equal(df_3, df_4, check_dtype=False)
+    def test_coverage(self):
+        cols = ("chrom", "start", "end")
+        df_1 = (
+            pb.read_table(self.file, schema="bed9")
+            .select(cols)
+            .collect()
+            .to_pandas()
+            .reset_index(drop=True)
+        )
+        df_2 = (
+            pb.read_table(self.file, schema="bed9")
+            .select(cols)
+            .collect()
+            .to_pandas()
+            .reset_index(drop=True)
+        )
+        df_3 = (
+            bf.coverage(df_1, df_2, suffixes=("_1", "_2"))
+            .sort_values(by=["chrom_1", "start_1", "end_1"])
+            .reset_index(drop=True)
+        )
+        #
+        df_4 = (
+            pl.DataFrame(df_1)
+            .lazy()
+            .pb.coverage(pl.DataFrame(df_2).lazy(), suffixes=("_1", "_2"))
+            .collect()
+            .to_pandas()
+            .sort_values(by=["chrom_1", "start_1", "end_1"])
+            .reset_index(drop=True)
+        )
+        print(df_3.columns)
+        print(df_4.columns)
+        pd.testing.assert_frame_equal(df_3, df_4, check_dtype=False)
+
     def test_count_overlaps(self):
->>>>>>> 0bd18497
-        cols = ("chrom", "start", "end")
-        df_1 = (
-            pb.read_table(self.file, schema="bed9")
-            .select(cols)
-            .collect()
-            .to_pandas()
-            .reset_index(drop=True)
-        )
-<<<<<<< HEAD
-        '''
-=======
->>>>>>> 0bd18497
-        df_2 = (
-            pb.read_table(self.file, schema="bed9")
-            .select(cols)
-            .collect()
-            .to_pandas()
-            .reset_index(drop=True)
-<<<<<<< HEAD
-        )'''
-        df_3 = (
-            bf.merge(df_1, min_dist=None)
-            .sort_values(by=["chrom", "start", "end"])
-            .reset_index(drop=True)
-        )
-        #
-        df_4 = (
-            pl.DataFrame(df_1)
-            .lazy()
-            .pb.merge()
-            .collect()
-            .to_pandas()
-            .sort_values(by=["chrom", "start", "end"])
-            .reset_index(drop=True)
-        )
-        print(df_3.columns)
-        print(df_4.columns)
-        pd.testing.assert_frame_equal(df_3, df_4, check_dtype=False)
-    def test_cluster(self):
-        cols = ("chrom", "start", "end")
-        df_1 = (
-            pb.read_table(self.file, schema="bed9")
-            .select(cols)
-            .collect()
-            .to_pandas()
-            .reset_index(drop=True)
-        )
-        '''
-        df_2 = (
-            pb.read_table(self.file, schema="bed9")
-            .select(cols)
-            .collect()
-            .to_pandas()
-            .reset_index(drop=True)
-        )'''
-        df_3 = (
-            bf.cluster(df_1, min_dist=None)
-=======
+        cols = ("chrom", "start", "end")
+        df_1 = (
+            pb.read_table(self.file, schema="bed9")
+            .select(cols)
+            .collect()
+            .to_pandas()
+            .reset_index(drop=True)
+        )
+        df_2 = (
+            pb.read_table(self.file, schema="bed9")
+            .select(cols)
+            .collect()
+            .to_pandas()
+            .reset_index(drop=True)
         )
         df_3 = (
             bf.count_overlaps(df_1, df_2, suffixes=("", "_"))
->>>>>>> 0bd18497
-            .sort_values(by=["chrom", "start", "end"])
-            .reset_index(drop=True)
-        )
-        #
-        df_4 = (
-            pl.DataFrame(df_1)
-            .lazy()
-<<<<<<< HEAD
-            .pb.cluster()
-=======
+            .sort_values(by=["chrom", "start", "end"])
+            .reset_index(drop=True)
+        )
+        #
+        df_4 = (
+            pl.DataFrame(df_1)
+            .lazy()
             .pb.count_overlaps(pl.DataFrame(df_2).lazy(), suffixes=("", "_"))
->>>>>>> 0bd18497
-            .collect()
-            .to_pandas()
-            .sort_values(by=["chrom", "start", "end"])
-            .reset_index(drop=True)
-        )
-        print(df_3.columns)
-        print(df_4.columns)
-<<<<<<< HEAD
-        pd.testing.assert_frame_equal(df_3, df_4, check_dtype=False)
-    def test_coverage(self):
-        cols = ("chrom", "start", "end")
-        df_1 = (
-            pb.read_table(self.file, schema="bed9")
-            .select(cols)
-            .collect()
-            .to_pandas()
-            .reset_index(drop=True)
-        )
-        df_2 = (
-            pb.read_table(self.file, schema="bed9")
-            .select(cols)
-            .collect()
-            .to_pandas()
-            .reset_index(drop=True)
-        )
-        df_3 = (
-            bf.coverage(df_1, df_2, suffixes=("_1", "_2"))
-            .sort_values(by=["chrom_1", "start_1", "end_1"])
-            .reset_index(drop=True)
-        )
-        #
-        df_4 = (
-            pl.DataFrame(df_1)
-            .lazy()
-            .pb.coverage(pl.DataFrame(df_2).lazy(), suffixes=("_1", "_2"))
-            .collect()
-            .to_pandas()
-            .sort_values(by=["chrom_1", "start_1", "end_1"])
-            .reset_index(drop=True)
-        )
-        print(df_3.columns)
-        print(df_4.columns)
-=======
->>>>>>> 0bd18497
+            .collect()
+            .to_pandas()
+            .sort_values(by=["chrom", "start", "end"])
+            .reset_index(drop=True)
+        )
+        print(df_3.columns)
+        print(df_4.columns)
         pd.testing.assert_frame_equal(df_3, df_4, check_dtype=False)