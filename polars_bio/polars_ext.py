from typing import Union

import polars as pl

import polars_bio as pb
from polars_bio.polars_bio import FilterOp


@pl.api.register_lazyframe_namespace("pb")
class PolarsRangesOperations:
    def __init__(self, ldf: pl.LazyFrame) -> None:
        self._ldf = ldf

    def overlap(
        self,
        other_df: pl.LazyFrame,
        suffixes: tuple[str, str] = ("_1", "_2"),
        how="inner",
        overlap_filter=FilterOp.Strict,
        cols1=["chrom", "start", "end"],
        cols2=["chrom", "start", "end"],
    ) -> pl.LazyFrame:
        """
        !!! note
            Alias for [overlap](api.md#polars_bio.overlap)
        """
        return pb.overlap(
            self._ldf,
            other_df,
            how=how,
            overlap_filter=overlap_filter,
            suffixes=suffixes,
            cols1=cols1,
            cols2=cols2,
        )

    def nearest(
        self,
        other_df: pl.LazyFrame,
        suffixes: tuple[str, str] = ("_1", "_2"),
        overlap_filter=FilterOp.Strict,
        cols1=["chrom", "start", "end"],
        cols2=["chrom", "start", "end"],
    ) -> pl.LazyFrame:
        """
        !!! note
            Alias for [nearest](api.md#polars_bio.nearest)
        """
        return pb.nearest(
            self._ldf,
            other_df,
            overlap_filter=overlap_filter,
            suffixes=suffixes,
            cols1=cols1,
            cols2=cols2,
        )
    
<<<<<<< HEAD
    def coverage(
        self,
        other_df: pl.LazyFrame,
        suffixes: tuple[str, str] = ("", "_"),
        cols1=["chrom", "start", "end"],
        cols2=["chrom", "start", "end"],
    ) -> pl.LazyFrame:
        """
        !!! note
            Alias for [coverage](api.md#polars_bio.coverage)
        """
        return pb.coverage(
            self._ldf,
            other_df,
            suffixes=suffixes,
            cols1=cols1,
            cols2=cols2,
        )

    def merge(
        self,
        overlap_filter: FilterOp = FilterOp.Strict,
        min_dist: float = 0,
        cols: Union[list[str], None] = None,
    ) -> pl.LazyFrame:
        """
        !!! note
            Alias for [merge](api.md#polars_bio.merge)
        """
        return pb.merge(
            self._ldf,
            overlap_filter=overlap_filter,
            min_dist=min_dist,
            cols=cols
        )
    
    def cluster(
        self,
        overlap_filter: FilterOp = FilterOp.Strict,
        min_dist: float = 0,
        cols: Union[list[str], None] = None,
    ) -> pl.LazyFrame:
        """
        !!! note
            Alias for [cluster](api.md#polars_bio.cluster)
        """
        return pb.cluster(
            self._ldf,
            overlap_filter=overlap_filter,
            min_dist=min_dist,
            cols=cols
=======
    def count_overlaps(
        self,
        other_df: pl.LazyFrame,
        overlap_filter=FilterOp.Strict,
        suffixes: tuple[str, str] = ("", "_"),
        cols1=["chrom", "start", "end"],
        cols2=["chrom", "start", "end"],
        on_cols: Union[list[str], None] = None
    ) -> pl.LazyFrame:
        """
        !!! note
            Alias for [count_overlaps](api.md#polars_bio.count_overlaps)
        """
        return pb.count_overlaps(
            self._ldf,
            other_df,
            overlap_filter=overlap_filter,
            suffixes=suffixes,
            cols1=cols1,
            cols2=cols2,
            on_cols=on_cols,
>>>>>>> 0bd18497
        )

    def sort(
        self, cols: Union[tuple[str], None] = ["chrom", "start", "end"]
    ) -> pl.LazyFrame:
        """
        Sort a bedframe.
        !!! note
            Adapted to Polars API from [bioframe.sort_bedframe](https://github.com/open2c/bioframe/blob/2b685eebef393c2c9e6220dcf550b3630d87518e/bioframe/ops.py#L1698)

        Parameters:
            cols: The names of columns containing the chromosome, start and end of the genomic intervals.


        !!! Example
              ```python
              import polars_bio as pb
              df = pb.read_table("https://www.encodeproject.org/files/ENCFF001XKR/@@download/ENCFF001XKR.bed.gz",schema="bed9")
              df.pb.sort().limit(5).collect()
              ```
                ```plaintext
                <class 'builtins.PyExpr'>
                shape: (5, 9)
                ┌───────┬─────────┬─────────┬──────┬───┬────────┬────────────┬──────────┬──────────┐
                │ chrom ┆ start   ┆ end     ┆ name ┆ … ┆ strand ┆ thickStart ┆ thickEnd ┆ itemRgb  │
                │ ---   ┆ ---     ┆ ---     ┆ ---  ┆   ┆ ---    ┆ ---        ┆ ---      ┆ ---      │
                │ str   ┆ i64     ┆ i64     ┆ str  ┆   ┆ str    ┆ str        ┆ str      ┆ str      │
                ╞═══════╪═════════╪═════════╪══════╪═══╪════════╪════════════╪══════════╪══════════╡
                │ chr1  ┆ 193500  ┆ 194500  ┆ .    ┆ … ┆ +      ┆ .          ┆ .        ┆ 179,45,0 │
                │ chr1  ┆ 618500  ┆ 619500  ┆ .    ┆ … ┆ +      ┆ .          ┆ .        ┆ 179,45,0 │
                │ chr1  ┆ 974500  ┆ 975500  ┆ .    ┆ … ┆ +      ┆ .          ┆ .        ┆ 179,45,0 │
                │ chr1  ┆ 1301500 ┆ 1302500 ┆ .    ┆ … ┆ +      ┆ .          ┆ .        ┆ 179,45,0 │
                │ chr1  ┆ 1479500 ┆ 1480500 ┆ .    ┆ … ┆ +      ┆ .          ┆ .        ┆ 179,45,0 │
                └───────┴─────────┴─────────┴──────┴───┴────────┴────────────┴──────────┴──────────┘

                ```

        """
        return self._ldf.sort(by=cols)

    def expand(
        self,
        pad: Union[int, None] = None,
        scale: Union[float, None] = None,
        side: str = "both",
        cols: Union[list[str], None] = ["chrom", "start", "end"],
    ) -> pl.LazyFrame:
        """
        Expand each interval by an amount specified with `pad`.
        !!! Note
            Adapted to Polars API from [bioframe.expand](https://github.com/open2c/bioframe/blob/2b685eebef393c2c9e6220dcf550b3630d87518e/bioframe/ops.py#L150)

        Negative values for pad shrink the interval, up to the midpoint.
        Multiplicative rescaling of intervals enabled with scale. Only one of pad
        or scale can be provided.

        Parameters:
            pad :
                The amount by which the intervals are additively expanded *on each side*.
                Negative values for pad shrink intervals, but not beyond the interval
                midpoint. Either `pad` or `scale` must be supplied.

            scale :
                The factor by which to scale intervals multiplicatively on each side, e.g
                ``scale=2`` doubles each interval, ``scale=0`` returns midpoints, and
                ``scale=1`` returns original intervals. Default False.
                Either `pad` or `scale` must be supplied.

            side :
                Which side to expand, possible values are 'left', 'right' and 'both'.
                Default 'both'.

            cols :
                The names of columns containing the chromosome, start and end of the
                genomic intervals. Default values are 'chrom', 'start', 'end'.


        """
        df = self._ldf
        ck, sk, ek = ["chrom", "start", "end"] if cols is None else cols
        padsk = "pads"
        midsk = "mids"

        if scale is not None and pad is not None:
            raise ValueError("only one of pad or scale can be supplied")
        elif scale is not None:
            if scale < 0:
                raise ValueError("multiplicative scale must be >=0")
            df = df.with_columns(
                [(0.5 * (scale - 1) * (pl.col(ek) - pl.col(sk))).alias(padsk)]
            )
        elif pad is not None:
            if not isinstance(pad, int):
                raise ValueError("additive pad must be integer")
            df = df.with_columns([pl.lit(pad).alias(padsk)])
        else:
            raise ValueError("either pad or scale must be supplied")
        if side == "both" or side == "left":
            df = df.with_columns([(pl.col(sk) - pl.col(padsk)).alias(sk)])
        if side == "both" or side == "right":
            df = df.with_columns([(pl.col(ek) + pl.col(padsk)).alias(ek)])

        if pad is not None:
            if pad < 0:
                df = df.with_columns(
                    [(pl.col(sk) + 0.5 * (pl.col(ek) - pl.col(sk))).alias(midsk)]
                )
                df = df.with_columns(
                    [
                        pl.min_horizontal(pl.col(sk), pl.col(midsk))
                        .cast(pl.Int64)
                        .alias(sk),
                        pl.max_horizontal(pl.col(ek), pl.col(midsk))
                        .cast(pl.Int64)
                        .alias(ek),
                    ]
                )
        if scale is not None:
            df = df.with_columns(
                [
                    pl.col(sk).round(0).cast(pl.Int64).alias(sk),
                    pl.col(ek).round(0).cast(pl.Int64).alias(ek),
                ]
            )
        schema = df.collect_schema().names()
        if padsk in schema:
            df = df.drop(padsk)
        if midsk in schema:
            df = df.drop(midsk)
        return df<|MERGE_RESOLUTION|>--- conflicted
+++ resolved
@@ -55,7 +55,6 @@
             cols2=cols2,
         )
     
-<<<<<<< HEAD
     def coverage(
         self,
         other_df: pl.LazyFrame,
@@ -107,7 +106,6 @@
             overlap_filter=overlap_filter,
             min_dist=min_dist,
             cols=cols
-=======
     def count_overlaps(
         self,
         other_df: pl.LazyFrame,
@@ -129,7 +127,6 @@
             cols1=cols1,
             cols2=cols2,
             on_cols=on_cols,
->>>>>>> 0bd18497
         )
 
     def sort(
