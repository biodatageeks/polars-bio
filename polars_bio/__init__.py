--- conflicted
+++ resolved
@@ -14,11 +14,7 @@
     sql,
 )
 from .polars_ext import PolarsRangesOperations as LazyFrame
-<<<<<<< HEAD
-from .range_op import FilterOp, nearest, overlap, merge, cluster, coverage, count_overlaps
-=======
-from .range_op import FilterOp, count_overlaps, coverage, merge, nearest, overlap
->>>>>>> e4a02bae
+from .range_op import FilterOp, cluster, count_overlaps, coverage, merge, nearest, overlap
 from .range_viz import visualize_intervals
 
 POLARS_BIO_MAX_THREADS = "datafusion.execution.target_partitions"
