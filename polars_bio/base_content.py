import polars as pl
<<<<<<< HEAD
from polars_bio.polars_bio import test_base_content
from .context import ctx

def base_content() -> pl.DataFrame:
    return test_base_content(ctx).to_polars()

# def base_sequence_content(df: pl.DataFrame) -> pl.DataFrame:
#     """
#     Analizuje zawartość sekwencji na każdej pozycji w odczytach FASTQ.
#     """
#     return _base_content.base_content(df)
=======
import pyarrow as pa
from polars_bio.polars_bio import base_content

def base_sequence_content(df: pl.DataFrame) -> pl.DataFrame:
    """
    Analizuje zawartość sekwencji na każdej pozycji w odczytach FASTQ.
    Przekazuje dane jako RecordBatchReader do funkcji Rust.
    """
    arrow_table = df.to_arrow()
    reader = pa.RecordBatchReader.from_batches(arrow_table.schema, [arrow_table])
    result_arrow = base_content(reader)
    return pl.from_arrow(result_arrow)
>>>>>>> 86cd1acb

def plot_base_content(df: pl.DataFrame):
    """
    Generuje wykres przedstawiający proporcje nukleotydów na każdej pozycji.
    """
    import matplotlib.pyplot as plt

    positions = df["position"].to_numpy()
    plt.plot(positions, df["A"].to_numpy(), label='A')
    plt.plot(positions, df["T"].to_numpy(), label='T')
    plt.plot(positions, df["G"].to_numpy(), label='G')
    plt.plot(positions, df["C"].to_numpy(), label='C')
    plt.xlabel("Pozycja")
    plt.ylabel("Proporcja")
    plt.title("Zawartość sekwencji na pozycji")
    plt.legend()
    plt.show()<|MERGE_RESOLUTION|>--- conflicted
+++ resolved
@@ -1,19 +1,10 @@
 import polars as pl
-<<<<<<< HEAD
 from polars_bio.polars_bio import test_base_content
+import pyarrow as pa
 from .context import ctx
 
 def base_content() -> pl.DataFrame:
     return test_base_content(ctx).to_polars()
-
-# def base_sequence_content(df: pl.DataFrame) -> pl.DataFrame:
-#     """
-#     Analizuje zawartość sekwencji na każdej pozycji w odczytach FASTQ.
-#     """
-#     return _base_content.base_content(df)
-=======
-import pyarrow as pa
-from polars_bio.polars_bio import base_content
 
 def base_sequence_content(df: pl.DataFrame) -> pl.DataFrame:
     """
@@ -24,7 +15,6 @@
     reader = pa.RecordBatchReader.from_batches(arrow_table.schema, [arrow_table])
     result_arrow = base_content(reader)
     return pl.from_arrow(result_arrow)
->>>>>>> 86cd1acb
 
 def plot_base_content(df: pl.DataFrame):
     """
